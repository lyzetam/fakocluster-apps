## Oura Dashboard Authentication

The dashboard under `apps/oura-dashboard` now supports optional username and
password authentication using [`streamlit-authenticator`](https://github.com/mkhorasani/streamlit-authenticator).

Set the following environment variables to enable authentication:

* `REQUIRE_AUTH` – set to `true` to require login.
* `DASHBOARD_USERNAME` – login username (default `admin`).
* `DASHBOARD_PASSWORD` – plain text password used to generate a hash on start.
* `DASHBOARD_NAME` – full name shown in the UI (optional).
* `DASHBOARD_EMAIL` – email address displayed in account info (optional).
* `AUTH_COOKIE_KEY` – secret key for the login cookie.

If `REQUIRE_AUTH` is not set or is `false`, the dashboard behaves as before and
does not ask for credentials.

## Auth Service Setup

Run the provided scripts to create the database schema and an initial admin user.

1. Initialize the database tables:

   ```bash
   python apps/auth-service/src/scripts/init_database.py --create-db
   ```

2. Seed an admin user (replace the email as needed). You can optionally generate an initial admin API key:

   ```bash
   python apps/auth-service/src/scripts/seed_users.py --email admin@example.com --create-api-key
   ```

<<<<<<< HEAD
The seeding script retrieves database credentials from AWS Secrets Manager by default. A connection string can be supplied with `--connection-string` to override this behaviour. Use `--postgres-secret-name` or `--aws-region` to customise the secret lookup.
=======
The seeding script retrieves database credentials from AWS Secrets Manager by default. A connection string can be supplied with `--connection-string` to override this behaviour.

### API Key Secret Format

The auth service can seed initial API keys from the secret referenced by `AUTH_API_SECRETS_NAME` (default `auth-service/api-keys`).
The secret should be a JSON object structured as follows:

```json
{
  "master_api_key": "your-master-key",
  "admin_api_keys": {
    "some-admin-key": {
      "name": "Main Admin Key",
      "email": "admin@example.com",
      "is_admin": true
    }
  }
}
```

On startup the service will insert or update these keys in the database.
>>>>>>> dc052d02
<|MERGE_RESOLUTION|>--- conflicted
+++ resolved
@@ -29,30 +29,4 @@
 
    ```bash
    python apps/auth-service/src/scripts/seed_users.py --email admin@example.com --create-api-key
-   ```
-
-<<<<<<< HEAD
-The seeding script retrieves database credentials from AWS Secrets Manager by default. A connection string can be supplied with `--connection-string` to override this behaviour. Use `--postgres-secret-name` or `--aws-region` to customise the secret lookup.
-=======
-The seeding script retrieves database credentials from AWS Secrets Manager by default. A connection string can be supplied with `--connection-string` to override this behaviour.
-
-### API Key Secret Format
-
-The auth service can seed initial API keys from the secret referenced by `AUTH_API_SECRETS_NAME` (default `auth-service/api-keys`).
-The secret should be a JSON object structured as follows:
-
-```json
-{
-  "master_api_key": "your-master-key",
-  "admin_api_keys": {
-    "some-admin-key": {
-      "name": "Main Admin Key",
-      "email": "admin@example.com",
-      "is_admin": true
-    }
-  }
-}
-```
-
-On startup the service will insert or update these keys in the database.
->>>>>>> dc052d02
+   ```